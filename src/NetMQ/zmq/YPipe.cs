<<<<<<< HEAD
/*  
    Copyright (c) 2009-2011 250bpm s.r.o.
    Copyright (c) 2007-2009 iMatix Corporation
    Copyright (c) 2007-2011 Other contributors as noted in the AUTHORS file

    This file is part of 0MQ.

    0MQ is free software; you can redistribute it and/or modify it under
    the terms of the GNU Lesser General Public License as published by
    the Free Software Foundation; either version 3 of the License, or
    (at your option) any later version.

    0MQ is distributed in the hope that it will be useful,
    but WITHOUT ANY WARRANTY; without even the implied warranty of
    MERCHANTABILITY or FITNESS FOR A PARTICULAR PURPOSE.  See the
    GNU Lesser General Public License for more details.

    You should have received a copy of the GNU Lesser General Public License
    along with this program.  If not, see <http://www.gnu.org/licenses/>.
*/

using System.Diagnostics;

namespace NetMQ.zmq
{
	public class YPipe<T> where T: class{

		//  Allocation-efficient queue to store pipe items.
		//  Front of the queue points to the first prefetched item, back of
		//  the pipe points to last un-flushed item. Front is used only by
		//  reader thread, while back is used only by writer thread.
		private readonly YQueue<T> m_queue;

		//  Points to the first un-flushed item. This variable is used
		//  exclusively by writer thread.
		private int m_w;

		//  Points to the first un-prefetched item. This variable is used
		//  exclusively by reader thread.
		private int m_r;

		//  Points to the first item to be flushed in the future.
		private int m_f;

		private string m_name;

		//  The single point of contention between writer and reader thread.
		//  Points past the last flushed item. If it is NULL,
		//  reader is asleep. This pointer should be always accessed using
		//  atomic operations.
		private readonly AtomicInteger m_c;

		public YPipe(int qsize, string name) {
			m_name = name;
			m_queue = new YQueue<T>(qsize);
			m_w = m_r = m_f = m_queue.BackPos;
			m_c = new AtomicInteger(m_queue.BackPos);            
		}

		//  Write an item to the pipe.  Don't flush it yet. If incomplete is
		//  set to true the item is assumed to be continued by items
		//  subsequently written to the pipe. Incomplete items are never
		//  flushed down the stream.
		public void Write (T value, bool incomplete)
		{
			//  Place the value to the queue, add new terminator element.
			m_queue.Push(value);

			//  Move the "flush up to here" poiter.
			if (!incomplete) {
				m_f = m_queue.BackPos;
			}
		}
    
		//  Pop an incomplete item from the pipe. Returns true is such
		//  item exists, false otherwise.
		public T Unwrite ()
		{
        
			if (m_f == m_queue.BackPos)
				return null;
			m_queue.Unpush();
			return m_queue.Back;
		}
    
		//  Flush all the completed items into the pipe. Returns false if
		//  the reader thread is sleeping. In that case, caller is obliged to
		//  wake the reader up before using the pipe again.
		public bool Flush ()
		{
			//  If there are no un-flushed items, do nothing.
			if (m_w == m_f) {
				return true;
			}

        
			//  Try to set 'c' to 'f'.
			if (!m_c.CompareAndSet(m_w, m_f)) {

				//  Compare-and-swap was unseccessful because 'c' is NULL.
				//  This means that the reader is asleep. Therefore we don't
				//  care about thread-safeness and update c in non-atomic
				//  manner. We'll return false to let the caller know
				//  that reader is sleeping.
				m_c.Set (m_f);
				m_w = m_f;
				return false;
			}
        
			//  Reader is alive. Nothing special to do now. Just move
			//  the 'first un-flushed item' pointer to 'f'.
			m_w = m_f;
			return true;
		}
    
		//  Check whether item is available for reading.
		public bool CheckRead ()
		{
			//  Was the value prefetched already? If so, return.
			int h = m_queue.FrontPos;
			if (h != m_r) 
				return true;

			//  There's no prefetched value, so let us prefetch more values.
			//  Prefetching is to simply retrieve the
			//  pointer from c in atomic fashion. If there are no
			//  items to prefetch, set c to -1 (using compare-and-swap).
			if (m_c.CompareAndSet (h, -1)) {
				// nothing to read, h == r must be the same
			} else {
				// something to have been written
				m_r = m_c.Get();
			}
        
			//  If there are no elements prefetched, exit.
			//  During pipe's lifetime r should never be NULL, however,
			//  it can happen during pipe shutdown when items
			//  are being deallocated.
			if (h == m_r || m_r == -1) 
				return false;

			//  There was at least one value prefetched.
			return true;
		}


		//  Reads an item from the pipe. Returns false if there is no value.
		//  available.
		public T Read ()
		{
			//  Try to prefetch a value.
			if (!CheckRead ())
				return null;

			//  There was at least one value prefetched.
			//  Return it to the caller.
			T value = m_queue.Pop();
        
			return value;
		}
    
    
		//  Applies the function fn to the first elemenent in the pipe
		//  and returns the value returned by the fn.
		//  The pipe mustn't be empty or the function crashes.
		public T Probe() {
        
			bool rc = CheckRead ();
			Debug.Assert(rc);
        
			T value = m_queue.Front;
			return value;
		}


	}
}
=======
/*  
    Copyright (c) 2009-2011 250bpm s.r.o.
    Copyright (c) 2007-2009 iMatix Corporation
    Copyright (c) 2007-2011 Other contributors as noted in the AUTHORS file

    This file is part of 0MQ.

    0MQ is free software; you can redistribute it and/or modify it under
    the terms of the GNU Lesser General Public License as published by
    the Free Software Foundation; either version 3 of the License, or
    (at your option) any later version.

    0MQ is distributed in the hope that it will be useful,
    but WITHOUT ANY WARRANTY; without even the implied warranty of
    MERCHANTABILITY or FITNESS FOR A PARTICULAR PURPOSE.  See the
    GNU Lesser General Public License for more details.

    You should have received a copy of the GNU Lesser General Public License
    along with this program.  If not, see <http://www.gnu.org/licenses/>.
*/

using System.Diagnostics;

namespace NetMQ.zmq
{
	public class YPipe<T> where T: class{

		//  Allocation-efficient queue to store pipe items.
		//  Front of the queue points to the first prefetched item, back of
		//  the pipe points to last un-flushed item. Front is used only by
		//  reader thread, while back is used only by writer thread.
		private readonly YQueue<T> m_queue;

		//  Points to the first un-flushed item. This variable is used
		//  exclusively by writer thread.
		private int m_w;

		//  Points to the first un-prefetched item. This variable is used
		//  exclusively by reader thread.
		private int m_r;

		//  Points to the first item to be flushed in the future.
		private int m_f;

		//  The single point of contention between writer and reader thread.
		//  Points past the last flushed item. If it is NULL,
		//  reader is asleep. This pointer should be always accessed using
		//  atomic operations.
		private readonly AtomicInteger m_c;

		public YPipe(int qsize) {
			m_queue = new YQueue<T>(qsize);
			m_w = m_r = m_f = m_queue.BackPos;
			m_c = new AtomicInteger(m_queue.BackPos);            
		}

		//  Write an item to the pipe.  Don't flush it yet. If incomplete is
		//  set to true the item is assumed to be continued by items
		//  subsequently written to the pipe. Incomplete items are never
		//  flushed down the stream.
		public void Write (T value, bool incomplete)
		{
			//  Place the value to the queue, add new terminator element.
			m_queue.Push(value);

			//  Move the "flush up to here" poiter.
			if (!incomplete) {
				m_f = m_queue.BackPos;
			}
		}
    
		//  Pop an incomplete item from the pipe. Returns true is such
		//  item exists, false otherwise.
		public T Unwrite ()
		{
        
			if (m_f == m_queue.BackPos)
				return null;
			m_queue.Unpush();
			return m_queue.Back;
		}
    
		//  Flush all the completed items into the pipe. Returns false if
		//  the reader thread is sleeping. In that case, caller is obliged to
		//  wake the reader up before using the pipe again.
		public bool Flush ()
		{
			//  If there are no un-flushed items, do nothing.
			if (m_w == m_f) {
				return true;
			}

        
			//  Try to set 'c' to 'f'.
			if (!m_c.CompareAndSet(m_w, m_f)) {

				//  Compare-and-swap was unseccessful because 'c' is NULL.
				//  This means that the reader is asleep. Therefore we don't
				//  care about thread-safeness and update c in non-atomic
				//  manner. We'll return false to let the caller know
				//  that reader is sleeping.
				m_c.Set (m_f);
				m_w = m_f;
				return false;
			}
        
			//  Reader is alive. Nothing special to do now. Just move
			//  the 'first un-flushed item' pointer to 'f'.
			m_w = m_f;
			return true;
		}
    
		//  Check whether item is available for reading.
		public bool CheckRead ()
		{
			//  Was the value prefetched already? If so, return.
			int h = m_queue.FrontPos;
			if (h != m_r) 
				return true;

			//  There's no prefetched value, so let us prefetch more values.
			//  Prefetching is to simply retrieve the
			//  pointer from c in atomic fashion. If there are no
			//  items to prefetch, set c to -1 (using compare-and-swap).
			if (m_c.CompareAndSet (h, -1)) {
				// nothing to read, h == r must be the same
			} else {
				// something to have been written
				m_r = m_c.Get();
			}
        
			//  If there are no elements prefetched, exit.
			//  During pipe's lifetime r should never be NULL, however,
			//  it can happen during pipe shutdown when items
			//  are being deallocated.
			if (h == m_r || m_r == -1) 
				return false;

			//  There was at least one value prefetched.
			return true;
		}


		//  Reads an item from the pipe. Returns false if there is no value.
		//  available.
		public T Read ()
		{
			//  Try to prefetch a value.
			if (!CheckRead ())
				return null;

			//  There was at least one value prefetched.
			//  Return it to the caller.
			T value = m_queue.Pop();
        
			return value;
		}
    
    
		//  Applies the function fn to the first elemenent in the pipe
		//  and returns the value returned by the fn.
		//  The pipe mustn't be empty or the function crashes.
		public T Probe() {
        
			bool rc = CheckRead ();
			Debug.Assert(rc);
        
			T value = m_queue.Front;
			return value;
		}


	}
}
>>>>>>> f1783dd2
<|MERGE_RESOLUTION|>--- conflicted
+++ resolved
@@ -1,4 +1,3 @@
-<<<<<<< HEAD
 /*  
     Copyright (c) 2009-2011 250bpm s.r.o.
     Copyright (c) 2007-2009 iMatix Corporation
@@ -175,180 +174,4 @@
 
 
 	}
-}
-=======
-/*  
-    Copyright (c) 2009-2011 250bpm s.r.o.
-    Copyright (c) 2007-2009 iMatix Corporation
-    Copyright (c) 2007-2011 Other contributors as noted in the AUTHORS file
-
-    This file is part of 0MQ.
-
-    0MQ is free software; you can redistribute it and/or modify it under
-    the terms of the GNU Lesser General Public License as published by
-    the Free Software Foundation; either version 3 of the License, or
-    (at your option) any later version.
-
-    0MQ is distributed in the hope that it will be useful,
-    but WITHOUT ANY WARRANTY; without even the implied warranty of
-    MERCHANTABILITY or FITNESS FOR A PARTICULAR PURPOSE.  See the
-    GNU Lesser General Public License for more details.
-
-    You should have received a copy of the GNU Lesser General Public License
-    along with this program.  If not, see <http://www.gnu.org/licenses/>.
-*/
-
-using System.Diagnostics;
-
-namespace NetMQ.zmq
-{
-	public class YPipe<T> where T: class{
-
-		//  Allocation-efficient queue to store pipe items.
-		//  Front of the queue points to the first prefetched item, back of
-		//  the pipe points to last un-flushed item. Front is used only by
-		//  reader thread, while back is used only by writer thread.
-		private readonly YQueue<T> m_queue;
-
-		//  Points to the first un-flushed item. This variable is used
-		//  exclusively by writer thread.
-		private int m_w;
-
-		//  Points to the first un-prefetched item. This variable is used
-		//  exclusively by reader thread.
-		private int m_r;
-
-		//  Points to the first item to be flushed in the future.
-		private int m_f;
-
-		//  The single point of contention between writer and reader thread.
-		//  Points past the last flushed item. If it is NULL,
-		//  reader is asleep. This pointer should be always accessed using
-		//  atomic operations.
-		private readonly AtomicInteger m_c;
-
-		public YPipe(int qsize) {
-			m_queue = new YQueue<T>(qsize);
-			m_w = m_r = m_f = m_queue.BackPos;
-			m_c = new AtomicInteger(m_queue.BackPos);            
-		}
-
-		//  Write an item to the pipe.  Don't flush it yet. If incomplete is
-		//  set to true the item is assumed to be continued by items
-		//  subsequently written to the pipe. Incomplete items are never
-		//  flushed down the stream.
-		public void Write (T value, bool incomplete)
-		{
-			//  Place the value to the queue, add new terminator element.
-			m_queue.Push(value);
-
-			//  Move the "flush up to here" poiter.
-			if (!incomplete) {
-				m_f = m_queue.BackPos;
-			}
-		}
-    
-		//  Pop an incomplete item from the pipe. Returns true is such
-		//  item exists, false otherwise.
-		public T Unwrite ()
-		{
-        
-			if (m_f == m_queue.BackPos)
-				return null;
-			m_queue.Unpush();
-			return m_queue.Back;
-		}
-    
-		//  Flush all the completed items into the pipe. Returns false if
-		//  the reader thread is sleeping. In that case, caller is obliged to
-		//  wake the reader up before using the pipe again.
-		public bool Flush ()
-		{
-			//  If there are no un-flushed items, do nothing.
-			if (m_w == m_f) {
-				return true;
-			}
-
-        
-			//  Try to set 'c' to 'f'.
-			if (!m_c.CompareAndSet(m_w, m_f)) {
-
-				//  Compare-and-swap was unseccessful because 'c' is NULL.
-				//  This means that the reader is asleep. Therefore we don't
-				//  care about thread-safeness and update c in non-atomic
-				//  manner. We'll return false to let the caller know
-				//  that reader is sleeping.
-				m_c.Set (m_f);
-				m_w = m_f;
-				return false;
-			}
-        
-			//  Reader is alive. Nothing special to do now. Just move
-			//  the 'first un-flushed item' pointer to 'f'.
-			m_w = m_f;
-			return true;
-		}
-    
-		//  Check whether item is available for reading.
-		public bool CheckRead ()
-		{
-			//  Was the value prefetched already? If so, return.
-			int h = m_queue.FrontPos;
-			if (h != m_r) 
-				return true;
-
-			//  There's no prefetched value, so let us prefetch more values.
-			//  Prefetching is to simply retrieve the
-			//  pointer from c in atomic fashion. If there are no
-			//  items to prefetch, set c to -1 (using compare-and-swap).
-			if (m_c.CompareAndSet (h, -1)) {
-				// nothing to read, h == r must be the same
-			} else {
-				// something to have been written
-				m_r = m_c.Get();
-			}
-        
-			//  If there are no elements prefetched, exit.
-			//  During pipe's lifetime r should never be NULL, however,
-			//  it can happen during pipe shutdown when items
-			//  are being deallocated.
-			if (h == m_r || m_r == -1) 
-				return false;
-
-			//  There was at least one value prefetched.
-			return true;
-		}
-
-
-		//  Reads an item from the pipe. Returns false if there is no value.
-		//  available.
-		public T Read ()
-		{
-			//  Try to prefetch a value.
-			if (!CheckRead ())
-				return null;
-
-			//  There was at least one value prefetched.
-			//  Return it to the caller.
-			T value = m_queue.Pop();
-        
-			return value;
-		}
-    
-    
-		//  Applies the function fn to the first elemenent in the pipe
-		//  and returns the value returned by the fn.
-		//  The pipe mustn't be empty or the function crashes.
-		public T Probe() {
-        
-			bool rc = CheckRead ();
-			Debug.Assert(rc);
-        
-			T value = m_queue.Front;
-			return value;
-		}
-
-
-	}
-}
->>>>>>> f1783dd2
+}